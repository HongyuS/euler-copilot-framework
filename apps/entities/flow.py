"""App、Flow和Service等外置配置数据结构

Copyright (c) Huawei Technologies Co., Ltd. 2023-2024. All rights reserved.
"""

from typing import Any, Optional

from pydantic import BaseModel, Field

from apps.entities.appcenter import AppLink
from apps.entities.enum_var import (
    EdgeType,
    MetadataType,
    PermissionType,
)
from apps.entities.flow_topology import PositionItem


class StepPos(BaseModel):
    """节点在画布上的位置"""

    x: float = Field(description="节点在画布上的X坐标")
    y: float = Field(description="节点在画布上的Y坐标")


class Edge(BaseModel):
    """Flow中Edge的数据"""

    id: str = Field(description="边的ID")
<<<<<<< HEAD
    edge_from: str = Field(description="边的来源节点ID")
    edge_to: str = Field(description="边的目标节点ID")
    edge_type: Optional[EdgeType] = Field(description="边的类型",default = EdgeType.NORMAL)
=======
    edge_from: str = Field(description="边的来源节点ID", alias="from")
    edge_to: str = Field(description="边的目标节点ID", alias="to")
    edge_type: Optional[EdgeType] = Field(description="边的类型", default=EdgeType.NORMAL)
>>>>>>> 0d2e625f


class Step(BaseModel):
    """Flow中Step的数据"""

    node: str = Field(description="Step的Node ID")
    type: str = Field(description="Step的类型")
    name: str = Field(description="Step的名称")
    description: str = Field(description="Step的描述")
    pos: StepPos = Field(description="Step在画布上的位置", default=StepPos(x=0, y=0))
    params: dict[str, Any] = Field(description="用户手动指定的Node参数", default={})


class FlowError(BaseModel):
    """Flow的错误处理节点"""

    use_llm: bool = Field(description="是否使用LLM处理错误")
    output_format: Optional[str] = Field(description="错误处理节点的输出格式", default=None)


class Flow(BaseModel):
    """Flow（工作流）的数据格式"""

    name: str = Field(description="Flow的名称", min_length=1)
    description: str = Field(description="Flow的描述 ")
    on_error: FlowError = FlowError(use_llm=True)
    steps: dict[str, Step] = Field(description="节点列表", default={})
    edges: list[Edge] = Field(description="边列表", default=[])
    debug: bool = Field(description="是否经过调试", default=False)


class Permission(BaseModel):
    """权限配置"""

    type: PermissionType = Field(description="权限类型", default=PermissionType.PRIVATE)
    users: list[str] = Field(description="可访问的用户列表", default=[])


class MetadataBase(BaseModel):
    """Service或App的元数据

    注意：hash字段在save和load的时候exclude
    """

    type: MetadataType = Field(description="元数据类型")
    id: str = Field(description="元数据ID")
    icon: str = Field(description="图标", default="")
    name: str = Field(description="元数据名称")
    description: str = Field(description="元数据描述")
    version: str = Field(description="元数据版本")
    author: str = Field(description="创建者的用户名")
    hashes: Optional[dict[str, str]] = Field(description="资源（App、Service等）下所有文件的hash值", default=None)


class ServiceApiAuthOidc(BaseModel):
    """Service的API鉴权方式的OIDC配置"""

    client_id: str = Field(description="OIDC客户端ID")
    client_secret: str = Field(description="OIDC客户端密钥")


class ServiceApiAuthKeyVal(BaseModel):
    """Service的API鉴权方式的键值对"""

    name: str = Field(description="鉴权参数名称")
    value: str = Field(description="鉴权参数值")


class ServiceApiAuth(BaseModel):
    """Service的API鉴权方式"""

    header: list[ServiceApiAuthKeyVal] = Field(description="HTTP头鉴权配置", default=[])
    cookie: list[ServiceApiAuthKeyVal] = Field(description="HTTP Cookie鉴权配置", default=[])
    query: list[ServiceApiAuthKeyVal] = Field(description="HTTP URL参数鉴权配置", default=[])
    oidc: Optional[ServiceApiAuthOidc] = Field(description="OIDC鉴权配置", default=None)


class ServiceApiConfig(BaseModel):
    """Service的API配置"""

    server: str = Field(description="服务器地址", pattern=r"^(https|http)://.*$")
    auth: Optional[ServiceApiAuth] = Field(description="API鉴权方式", default=None)


class ServiceMetadata(MetadataBase):
    """Service的元数据"""

    type: MetadataType = MetadataType.SERVICE
    api: ServiceApiConfig = Field(description="API配置")
    permission: Optional[Permission] = Field(description="服务权限配置", default=None)


class AppFlow(BaseModel):
    """Flow的元数据；会被存储在App下面"""

    id: str
    name: str
    description: str
    enabled: bool = Field(description="是否启用", default=True)
    path: str = Field(description="Flow的路径")
    focus_point: PositionItem = Field(description="Flow的视觉焦点", default=PositionItem(x=0, y=0))
    debug: bool = Field(description="调试是否成功", default=False)


class AppMetadata(MetadataBase):
    """App的元数据"""

    type: MetadataType = MetadataType.APP
    published: bool = Field(description="是否发布", default=False)
    links: list[AppLink] = Field(description="相关链接", default=[])
    first_questions: list[str] = Field(description="首次提问", default=[])
    history_len: int = Field(description="对话轮次", default=3, le=10)
    permission: Optional[Permission] = Field(description="应用权限配置", default=None)
    flows: list[AppFlow] = Field(description="Flow列表", default=[])


class ServiceApiSpec(BaseModel):
    """外部服务API信息"""

    name: str = Field(description="OpenAPI文件名")
    description: str = Field(description="OpenAPI中关于API的Summary")
    size: int = Field(description="OpenAPI文件大小（单位：KB）")
    path: str = Field(description="OpenAPI文件路径")
    hash: str = Field(description="OpenAPI文件的hash值")


class FlowConfig(BaseModel):
    """Flow的配置信息 用于前期调试使用"""

    flow_id: str
    flow_config: Flow<|MERGE_RESOLUTION|>--- conflicted
+++ resolved
@@ -27,15 +27,9 @@
     """Flow中Edge的数据"""
 
     id: str = Field(description="边的ID")
-<<<<<<< HEAD
     edge_from: str = Field(description="边的来源节点ID")
     edge_to: str = Field(description="边的目标节点ID")
     edge_type: Optional[EdgeType] = Field(description="边的类型",default = EdgeType.NORMAL)
-=======
-    edge_from: str = Field(description="边的来源节点ID", alias="from")
-    edge_to: str = Field(description="边的目标节点ID", alias="to")
-    edge_type: Optional[EdgeType] = Field(description="边的类型", default=EdgeType.NORMAL)
->>>>>>> 0d2e625f
 
 
 class Step(BaseModel):
