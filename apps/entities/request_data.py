--- conflicted
+++ resolved
@@ -14,17 +14,10 @@
 
 class MockRequestData(BaseModel):
     """POST /api/mock/chat的请求体"""
-<<<<<<< HEAD
     app_id: str = Field(default="", description="应用ID", alias="appId")
     flow_id: str = Field(default="", description="流程ID", alias="flowId")
     conversation_id : str = Field(..., description="会话ID", alias="conversationId")
     question: str = Field(..., description="问题", alias="question")
-=======
-
-    app_id: str = Field(..., description="应用ID")
-    flow_id: str = Field(..., description="流程ID")
-    question: str = Field(..., description="问题")
->>>>>>> 41faac6b
 
 
 class RequestDataFeatures(BaseModel):
