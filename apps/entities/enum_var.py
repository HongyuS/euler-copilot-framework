--- conflicted
+++ resolved
@@ -94,18 +94,7 @@
     """
 
     NORMAL = "normal"
-<<<<<<< HEAD
     LOOP = "loop"
-=======
-    LOOP = "loop"
-
-
-class SaveType(str, Enum):
-    """检查类型"""
-
-    APP = "app"
-    SERVICE = "service"
-    FLOW = "flow"
 
 
 class SearchType(str, Enum):
@@ -114,5 +103,4 @@
     ALL = "all"
     NAME = "name"
     DESCRIPTION = "description"
-    AUTHOR = "author"
->>>>>>> cf131f1d
+    AUTHOR = "author"