--- conflicted
+++ resolved
@@ -68,21 +68,10 @@
     id: str = Field(description="Node的ID", default_factory=lambda: str(uuid.uuid4()))
     created_at: None = None
     service_id: str = Field(description="Node所属的Service ID")
-<<<<<<< HEAD
     call_id: str = Field(description="所使用的Call的ID")
     fixed_params: dict[str, Any] = Field(description="Node的固定参数", default={})
     params_schema: dict[str, Any] = Field(description="Node的参数schema；只包含用户可以改变的参数", default={})
     output_schema: dict[str, Any] = Field(description="Node的输出schema；做输出的展示用", default={})
-=======
-    type: CallType = Field(description="Call的类型")
-    base_node_id: Optional[str] = Field(description="基类Node的ID", default=None)
-    input_schema: dict[str, Any] = Field(description="输入参数的schema", default={})
-    output_schema: dict[str, Any] = Field(
-        description="输出参数的schema", default={})
-    params: dict[str, Any] = Field(description="参数", default={})
-    params_schema: dict[str, Any] = Field(description="参数的schema", default={})
-    path: str = Field(description="Node的路径；包括Node的作用域等")
->>>>>>> cdb5e280
 
 
 class AppFlow(PoolBase):
