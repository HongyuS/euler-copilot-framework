--- conflicted
+++ resolved
@@ -3,23 +3,16 @@
 
 Copyright (c) Huawei Technologies Co., Ltd. 2023-2025. All rights reserved.
 """
-<<<<<<< HEAD
-=======
 
 import logging
 
->>>>>>> d7ff1508
 from fastapi import Depends, Response
 from fastapi.security import OAuth2PasswordBearer
 from starlette import status
 from starlette.exceptions import HTTPException
 from starlette.requests import HTTPConnection
 
-<<<<<<< HEAD
-from apps.common.config import config
-=======
 from apps.common.config import Config
->>>>>>> d7ff1508
 from apps.common.oidc import oidc_provider
 from apps.manager.api_key import ApiKeyManager
 from apps.manager.session import SessionManager
@@ -29,71 +22,8 @@
 
 
 async def _verify_oidc_auth(request: HTTPConnection, response: Response) -> str:
-<<<<<<< HEAD
-    """验证OIDC认证状态并获取用户信息
-
-    :param request: HTTP请求
-    :return: 用户信息字典
-    :raises: HTTPException 当OIDC验证失败时
-    """
-    try:
-        tokens = await oidc_provider.get_login_status(request.cookies)
-    except Exception as err:
-        raise HTTPException(status_code=status.HTTP_401_UNAUTHORIZED, detail="[OIDC] 检查OIDC登录状态失败") from err
-
-    if not tokens:
-        raise HTTPException(status_code=status.HTTP_401_UNAUTHORIZED, detail="[OIDC] 检查OIDC登录状态失败")
-
-    try:
-        user_info = await oidc_provider.get_oidc_user(tokens["access_token"])
-    except Exception as err:
-        raise HTTPException(status_code=status.HTTP_401_UNAUTHORIZED, detail="[OIDC] 获取用户信息失败") from err
-
-    if not user_info:
-        raise HTTPException(status_code=status.HTTP_401_UNAUTHORIZED, detail="[OIDC] 获取用户信息失败")
-
-    # 创建新的session
-    if request.client is None:
-        raise HTTPException(status_code=status.HTTP_401_UNAUTHORIZED, detail="[OIDC] 获取登录IP失败")
-
-    user_sub = user_info["user_sub"]
-    user_host = request.client.host
-    try:
-        current_session = request.cookies["ECSESSION"]
-        await SessionManager.delete_session(current_session)
-    except Exception:
-        pass
-
-    current_session = await SessionManager.create_session(user_host, extra_keys={
-        "user_sub": user_sub,
-    })
-
-    # 设置cookie
-    if config["COOKIE_MODE"] == "DEBUG":
-        response.set_cookie(
-            "ECSESSION",
-            current_session,
-        )
-    else:
-        response.set_cookie(
-            "ECSESSION",
-            current_session,
-            max_age=config["SESSION_TTL"] * 60,
-            secure=True,
-            domain=config["DOMAIN"],
-            httponly=True,
-            samesite="strict",
-        )
-
-    return user_sub
-
-
-async def verify_user(request: HTTPConnection, response: Response) -> None:
-    """验证Session是否已鉴权；未鉴权则抛出HTTP 401；接口级dependence
-=======
     """
     验证OIDC认证状态并获取用户信息
->>>>>>> d7ff1508
 
     :param request: HTTP请求
     :return: 用户信息字典
@@ -177,12 +107,8 @@
 
 
 async def get_user(request: HTTPConnection, response: Response) -> str:
-<<<<<<< HEAD
-    """验证Session是否已鉴权；若已鉴权，查询对应的user_sub；若未鉴权，抛出HTTP 401；参数级dependence
-=======
     """
     验证Session是否已鉴权；若已鉴权，查询对应的user_sub；若未鉴权，抛出HTTP 401；参数级dependence
->>>>>>> d7ff1508
 
     :param request: HTTP请求体
     :return: 用户sub
