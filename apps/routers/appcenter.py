--- conflicted
+++ resolved
@@ -9,11 +9,7 @@
 
 from apps.dependency.user import get_user, verify_user
 from apps.entities.appcenter import AppFlowInfo, AppPermissionData
-<<<<<<< HEAD
-from apps.entities.enum_var import AppType
-=======
 from apps.entities.enum_var import AppFilterType, AppType
->>>>>>> 8b9007e7
 from apps.entities.request_data import CreateAppRequest, ModFavAppRequest
 from apps.entities.response_data import (
     BaseAppOperationMsg,
@@ -58,32 +54,9 @@
                 result={},
             ).model_dump(exclude_none=True, by_alias=True),
         )
-<<<<<<< HEAD
-
-    app_cards, total_apps = [], -1
-    if my_app:  # 筛选我创建的
-        app_cards, total_apps = await AppCenterManager.fetch_user_apps(
-            user_sub,
-            keyword,
-            app_type,
-            page,
-            SERVICE_PAGE_SIZE,
-        )
-    elif my_fav:  # 筛选已收藏的
-        app_cards, total_apps = await AppCenterManager.fetch_favorite_apps(
-            user_sub,
-            keyword,
-            app_type,
-            page,
-            SERVICE_PAGE_SIZE,
-        )
-    else:  # 获取所有应用
-        app_cards, total_apps = await AppCenterManager.fetch_all_apps(
-=======
     try:
         filter_type = AppFilterType.USER if my_app else (AppFilterType.FAVORITE if my_fav else AppFilterType.ALL)
         app_cards, total_apps = await AppCenterManager.fetch_apps(
->>>>>>> 8b9007e7
             user_sub,
             keyword,
             app_type,
