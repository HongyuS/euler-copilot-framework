--- conflicted
+++ resolved
@@ -10,14 +10,8 @@
 from fastapi import APIRouter, Depends, HTTPException, Query, Request, Response, status
 from fastapi.responses import JSONResponse, RedirectResponse
 
-<<<<<<< HEAD
-from apps.common.config import config
-from apps.common.oidc import oidc_provider
-from apps.constants import LOGGER
-=======
 from apps.common.config import Config
 from apps.common.oidc import oidc_provider
->>>>>>> d7ff1508
 from apps.dependency import get_user, verify_csrf_token, verify_user
 from apps.entities.collection import Audit
 from apps.entities.response_data import (
@@ -57,15 +51,9 @@
         token = await oidc_provider.get_oidc_token(code)
         user_info = await oidc_provider.get_oidc_user(token["access_token"])
 
-<<<<<<< HEAD
-        user_sub: Optional[str] = user_info.get("user_sub", None)
-        if user_sub:
-            await oidc_provider.set_redis_token(user_sub, token["access_token"], token["refresh_token"])
-=======
         user_sub: str | None = user_info.get("user_sub", None)
         if user_sub:
             await oidc_provider.set_token(user_sub, token["access_token"], token["refresh_token"])
->>>>>>> d7ff1508
     except Exception as e:
         logger.exception("User login failed")
         if "auth error" in str(e):
@@ -92,17 +80,8 @@
     try:
         current_session = request.cookies["ECSESSION"]
         await SessionManager.delete_session(current_session)
-<<<<<<< HEAD
-    except Exception as e:
-        LOGGER.error(f"Change session failed: {e}")
-
-    current_session = await SessionManager.create_session(user_host, extra_keys={
-        "user_sub": user_sub,
-    })
-=======
     except Exception:
         logger.exception("Change session failed")
->>>>>>> d7ff1508
 
     current_session = await SessionManager.create_session(user_host, user_sub)
     new_csrf_token = await SessionManager.create_csrf_token(current_session)
@@ -184,13 +163,6 @@
     await AuditLogManager.add_audit_log(data)
 
     await oidc_provider.oidc_logout(request.cookies)
-<<<<<<< HEAD
-    return JSONResponse(status_code=status.HTTP_200_OK, content=ResponseData(
-        code=status.HTTP_200_OK,
-        message="success",
-        result={},
-    ).model_dump(exclude_none=True, by_alias=True))
-=======
     return JSONResponse(
         status_code=status.HTTP_200_OK,
         content=ResponseData(
@@ -199,7 +171,6 @@
             result={},
         ).model_dump(exclude_none=True, by_alias=True),
     )
->>>>>>> d7ff1508
 
 
 @router.get("/redirect", response_model=OidcRedirectRsp)
@@ -238,15 +209,6 @@
 # TODO(zwt): OIDC主动触发logout
 # 002
 @router.post("/logout", dependencies=[Depends(verify_user)], response_model=ResponseData)
-<<<<<<< HEAD
-async def oidc_logout(token: str):  # noqa: ANN201
-    """OIDC主动触发登出"""
-
-
-
-@router.get("/user", response_model=AuthUserRsp)
-async def userinfo(user_sub: Annotated[str, Depends(get_user)], _: Annotated[None, Depends(verify_user)]):  # noqa: ANN201
-=======
 async def oidc_logout(token: str) -> JSONResponse:
     """OIDC主动触发登出"""
 
@@ -255,7 +217,6 @@
 async def userinfo(
     user_sub: Annotated[str, Depends(get_user)], _: Annotated[None, Depends(verify_user)],
 ) -> JSONResponse:
->>>>>>> d7ff1508
     """获取用户信息"""
     user = await UserManager.get_userinfo_by_user_sub(user_sub=user_sub)
     if not user:
