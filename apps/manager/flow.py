"""flow Manager

Copyright (c) Huawei Technologies Co., Ltd. 2023-2024. All rights reserved.
"""
from typing import Optional

from pymongo import ASCENDING
import ray

from apps.constants import LOGGER
from apps.entities.appcenter import AppLink
from apps.entities.enum_var import MetadataType, PermissionType
from apps.entities.flow import AppMetadata, Edge, Flow, FlowConfig, Permission, Step, StepPos
from apps.entities.flow_topology import (
    EdgeItem,
    FlowItem,
    NodeItem,
    NodeMetaDataItem,
    NodeServiceItem,
    PositionItem,
)
from apps.entities.pool import AppFlow, AppPool
from apps.models.mongo import MongoDB
from apps.scheduler.pool.loader.app import AppLoader
from apps.scheduler.pool.loader.flow import FlowLoader
from apps.manager.node import NodeManager

class FlowManager:
    """Flow相关操作"""

    @staticmethod
    async def validate_user_node_meta_data_access(user_sub: str, node_meta_data_id: str) -> bool:
        """验证用户对服务的访问权限

        :param user_sub: 用户唯一标识符
        :param service_id: 服务id
        :return: 如果用户具有所需权限则返回True，否则返回False
        """
        node_pool_collection = MongoDB.get_collection("node")
        service_collection = MongoDB.get_collection("service")

        try:
            node_pool_record = await node_pool_collection.find_one({"_id": node_meta_data_id})
            match_conditions = [
                {"author": user_sub},
                {"permissions.type": PermissionType.PUBLIC.value},
                {
                    "$and": [
                        {"permissions.type": PermissionType.PROTECTED.value},
                        {"permissions.users": user_sub},
                    ],
                },
            ]
            query = {"$and": [
                {"_id": node_pool_record["service_id"]},
                {"$or": match_conditions},
            ]}

            result = await service_collection.count_documents(query)
            return (result > 0)
        except Exception as e:
            LOGGER.error(f"Validate user node meta data access failed due to: {e}")
            return False

    @staticmethod
    async def get_node_meta_datas_by_service_id(service_id: str) -> Optional[list[NodeMetaDataItem]]:
        """serviceId获取service的接口数据，并将接口转换为节点元数据

        :param service_id: 服务id
        :return: 节点元数据的列表
        """
        node_pool_collection = MongoDB.get_collection("node")  # 获取节点集合
        try:
            cursor = node_pool_collection.find(
                {"service_id": service_id}).sort("created_at", ASCENDING)

            nodes_meta_data_items = []
            async for node_pool_record in cursor:
                params_schema, output_schema = await NodeManager.get_node_params(node_pool_record["_id"])
                parameters = {
                    "input_parameters": params_schema,
                    "output_parameters": output_schema,
                }
                node_meta_data_item = NodeMetaDataItem(
                    nodeMetaDataId=node_pool_record["_id"],
                    type=node_pool_record["call_id"],
                    name=node_pool_record["name"],
                    description=node_pool_record["description"],
                    editable=True,
                    createdAt=node_pool_record["created_at"],
                    parameters=parameters,  # 添加 parametersTemplate 参数
                )
                nodes_meta_data_items.append(node_meta_data_item)
            return nodes_meta_data_items
        except Exception as e:
            LOGGER.error(
                f"Get node metadatas by service_id failed due to: {e}")
            return None

    @staticmethod
    async def get_service_by_user_id(user_sub: str) -> Optional[list[NodeServiceItem]]:
        """通过user_id获取用户自己上传的、其他人公开的且收藏的、受保护且有权限访问并收藏的service

        :user_sub: 用户的唯一标识符
        :return: service的列表
        """
        service_collection = MongoDB.get_collection("service")
        try:
            match_conditions = [
                {"author": user_sub},
                {
                    "$and": [
                        {"permissions.type": PermissionType.PUBLIC.value},
                        {"favorites": user_sub},
                    ],
                },
                {
                    "$and": [
                        {"permissions.type": PermissionType.PROTECTED.value},
                        {"permissions.users": user_sub},
                        {"favorites": user_sub},
                    ],
                },
            ]
            query = {"$or": match_conditions}
            service_records_cursor = service_collection.find(
                query,
                sort=[("created_at", ASCENDING)],
            )
            service_records = await service_records_cursor.to_list(length=None)
            service_items = [
                NodeServiceItem(
                    serviceId="",
                    name="系统",
                    type="system",
                    nodeMetaDatas=[]
                )
            ]
            service_items += [
                NodeServiceItem(
                    serviceId=record["_id"],
                    name=record["name"],
                    type="default",
                    nodeMetaDatas=[],
                    createdAt=str(record["created_at"]),
                )
                for record in service_records
            ]
            for service_item in service_items:
                node_meta_datas = await FlowManager.get_node_meta_datas_by_service_id(service_item.service_id)
                if node_meta_datas is None:
                    node_meta_datas = []
                service_item.node_meta_datas = node_meta_datas
            return service_items

        except Exception as e:
            LOGGER.error(f"Get service by user id failed due to: {e}")
            return None

    @staticmethod
    async def get_node_meta_data_by_node_meta_data_id(node_meta_data_id: str) -> Optional[NodeMetaDataItem]:
        """通过node_meta_data_id获取对应的节点源数据信息

        :param node_meta_data_id: node_meta_data的id
        :return: node meta data id对应的节点源数据信息
        """
        node_pool_collection = MongoDB.get_collection("node")  # 获取节点集合
        try:
            node_pool_record = await node_pool_collection.find_one({"_id": node_meta_data_id})
            parameters = {
                "input_parameters": node_pool_record["params_schema"],
                "output_parameters": node_pool_record["output_schema"],
            }
            return NodeMetaDataItem(
                nodeMetaDataId=node_pool_record["_id"],
                type=node_pool_record["call_id"],
                name=node_pool_record["name"],
                description=node_pool_record["description"],
                editable=True,
                parameters=parameters,
                createdAt=node_pool_record["created_at"],
            )
        except Exception as e:
            LOGGER.error(f"获取节点元数据失败: {e}")
            return None

    @staticmethod
    async def get_flow_by_app_and_flow_id(app_id: str, flow_id: str) -> Optional[tuple[FlowItem, PositionItem]]:
        """通过appId flowId获取flow config的路径和focus，并通过flow config的路径获取flow config，并将其转换为flow item。

        :param app_id: 应用的id
        :param flow_id: 流的id
        :return: 流的item和用户在这个流上的视觉焦点
        """
        try:
            app_collection = MongoDB.get_collection("app")
            app_record = await app_collection.find_one({"_id": app_id})
            if app_record is None:
                LOGGER.error(f"应用{app_id}不存在")
                return None
            cursor = app_collection.find(
                {"_id": app_id, "flows.id": flow_id},
                {"flows.$": 1},  # 只返回 flows 数组中符合条件的第一个元素
            )
            # 获取结果列表，并限制长度为1，因为我们只期待一个结果
            app_records = await cursor.to_list(length=1)
            if len(app_records) == 0:
                return None
            app_record = app_records[0]
            if "flows" not in app_record or len(app_record["flows"]) == 0:
                return None
            flow_record = app_record["flows"][0]
        except Exception as e:
            LOGGER.error(
                f"Get flow by app_id and flow_id failed due to: {e}")
            return None
        try:
            if flow_record:
                flow_config = await FlowLoader().load(app_id, flow_id)
                if not flow_config:
                    LOGGER.error(
                        "Get flow config by app_id and flow_id failed")
                    return None
                focus_point = flow_record["focus_point"]
                flow_item = FlowItem(
                    flowId=flow_id,
                    name=flow_config.name,
                    description=flow_config.description,
                    enable=True,
                    editable=True,
                    nodes=[],
                    edges=[],
                    debug=flow_config.debug,
                )
                for node_id, node_config in flow_config.steps.items():
                    node_item = NodeItem(
                        nodeId=node_id,
                        nodeMetaDataId=node_config.node,
                        name=node_config.name,
                        description=node_config.description,
                        enable=True,
                        editable=True,
                        type=node_config.type,
                        parameters=node_config.params,
                        position=PositionItem(
                            x=node_config.pos.x, y=node_config.pos.y),
                    )
                    flow_item.nodes.append(node_item)

                for edge_config in flow_config.edges:
                    edge_from = edge_config.edge_from
                    branch_id = ""
                    tmp_list = edge_config.edge_from.split(".")
                    if len(tmp_list) == 0 or len(tmp_list) > 2:
                        LOGGER.error("edge from format error")
                        continue
                    if len(tmp_list) == 2:
                        edge_from = tmp_list[0]
                        branch_id = tmp_list[1]
                    flow_item.edges.append(EdgeItem(
                        edgeId=edge_config.id,
                        sourceNode=edge_from,
                        targetNode=edge_config.edge_to,
                        type=edge_config.edge_type,
                        branchId=branch_id,
                    ))
                return (flow_item, focus_point)
            return None
        except Exception as e:
            LOGGER.error(
                f"Get flow by app_id and flow_id failed due to: {e}")
            return None

    @staticmethod
    async def put_flow_by_app_and_flow_id(
            app_id: str, flow_id: str, flow_item: FlowItem, focus_point: PositionItem) -> Optional[FlowItem]:
        """存储/更新flow的数据库数据和配置文件

        :param app_id: 应用的id
        :param flow_id: 流的id
        :param flow_item: 流的item
        :return: 流的id
        """
        try:
            app_collection = MongoDB.get_collection("app")
            app_record = await app_collection.find_one({"_id": app_id})
            if app_record is None:
                LOGGER.error(f"应用{app_id}不存在")
                return None
            cursor = app_collection.find(
                {"_id": app_id, "flows._id": flow_id},
                {"flows.$": 1},
            )
            app_records = await cursor.to_list(length=1)
            flow_record = None
            if len(app_records) != 0:
                app_record = app_records[0]
                if "flows" in app_record and len(app_record["flows"]) != 0:
                    flow_record = app_record["flows"][0]
        except Exception as e:
            LOGGER.error(
                f"Get flow by app_id and flow_id failed due to: {e}")
            return None
        try:
            flow_config = Flow(
                name=flow_item.name,
                description=flow_item.description,
                steps={},
                edges=[],
                debug=False,
            )
            for node_item in flow_item.nodes:
                flow_config.steps[node_item.node_id] = Step(
                    type=node_item.type,
                    node=node_item.node_meta_data_id,
                    name=node_item.name,
                    description=node_item.description,
                    pos=StepPos(x=node_item.position.x,
                                y=node_item.position.y),
                    params=node_item.parameters,
                )
            for edge_item in flow_item.edges:
                edge_from = edge_item.source_node
                if edge_item.branch_id:
                    edge_from = edge_from+"."+edge_item.branch_id
                edge_config = Edge(
                    id=edge_item.edge_id,
                    edge_from=edge_from,
                    edge_to=edge_item.target_node,
                    edge_type=edge_item.type
                )
                flow_config.edges.append(edge_config)
            await FlowLoader().save(app_id, flow_id, flow_config)
            flow_config = await FlowLoader().load(app_id, flow_id)
            # 修改app内flow信息
            app_collection = MongoDB.get_collection("app")
            result = await app_collection.find_one({"_id": app_id})
            app_pool = AppPool.model_validate(result)
            metadata = AppMetadata(
                type=MetadataType.APP,
                id=app_pool.id,
                icon=app_pool.icon,
                name=app_pool.name,
                description=app_pool.description,
                version="1.0",
                author=app_pool.author,
                hashes=app_pool.hashes,
                published=app_pool.published,
                links=app_pool.links,
                first_questions=app_pool.first_questions,
                history_len=app_pool.history_len,
                permission=app_pool.permission,
                flows=app_pool.flows,
            )
            if flow_record:
                for flow in metadata.flows:
                    if flow.id == flow_id:
                        flow.name = flow_item.name
                        flow.description = flow_item.description
                        flow.path = ""
                        flow.focus_point = PositionItem(x=focus_point.x, y=focus_point.y)
            else:
                new_flow = AppFlow(
                    id=flow_id,
                    name=flow_item.name,
                    description=flow_item.description,
                    path="",
                    focus_point=PositionItem(x=focus_point.x, y=focus_point.y),
                )
                metadata.flows.append(new_flow)
            app_loader = AppLoader.remote()
            await app_loader.save.remote(metadata, app_id)  # type: ignore[attr-type]
            ray.kill(app_loader)
            if result is None:
                LOGGER.error("Add flow failed")
                return None
            return flow_item
        except Exception as e:
            LOGGER.error(
                f"Put flow by app_id and flow_id failed due to: {e}")
            return None

    @staticmethod
    async def delete_flow_by_app_and_flow_id(app_id: str, flow_id: str) -> Optional[str]:
        """删除flow的数据库数据和配置文件

        :param app_id: 应用的id
        :param flow_id: 流的id
        :return: 流的id
        """
        try:
            result = await FlowLoader().delete(app_id, flow_id)
            # 修改app内flow信息
            app_collection = MongoDB.get_collection("app")
            result = await app_collection.find_one({"_id": app_id})
            app_pool = AppPool.model_validate(result)
            metadata = AppMetadata(
                type=MetadataType.APP,
                id=app_pool.id,
                icon=app_pool.icon,
                name=app_pool.name,
                description=app_pool.description,
                version="1.0",
                author=app_pool.author,
                hashes=app_pool.hashes,
                published=app_pool.published,
                links=app_pool.links,
                first_questions=app_pool.first_questions,
                history_len=app_pool.history_len,
                permission=app_pool.permission,
                flows=app_pool.flows,
            )
            for flow in metadata.flows:
                if flow.id == flow_id:
                    metadata.flows.remove(flow)
            app_loader = AppLoader.remote()
            await app_loader.save.remote(metadata, app_id)  # type: ignore[attr-type]
            ray.kill(app_loader)
            if result is None:
                LOGGER.error("Delete flow from app pool failed")
                return None
            return flow_id
        except Exception as e:
            LOGGER.error(
                f"Delete flow by app_id and flow_id failed due to: {e}")
            return None

    @staticmethod
    async def updata_flow_debug_by_app_and_flow_id(app_id: str, flow_id: str, debug: bool) -> bool:
        try:
            app_pool_collection = MongoDB.get_collection("app")
            result = await app_pool_collection.find_one(
                {"_id": app_id,"flows.id": flow_id}  # 使用关键字参数 array_filters
            )
            if result is None:
                LOGGER.error("Update flow debug from app pool failed")
                return False
            app_pool = AppPool(
<<<<<<< HEAD
                    _id=result["_id"],  # 使用 alias="_id" 自动映射
                    name=result.get("name", ""),
                    description=result.get("description", ""),
                    created_at=result.get("created_at", None),
                    author=result.get("author", ""),
                    icon=result.get("icon", ""),
                    published=result.get("published", False),
                    links=[AppLink(**link) for link in result.get("links", [])],
                    first_questions=result.get("first_questions", []),
                    history_len=result.get("history_len", 3),
                    permission=Permission(**result.get("permission", {})),
                    flows=[AppFlow(**flow) for flow in result.get("flows", [])],
                )
            metadata = AppMetadata(
                id=app_pool.id,
                name=app_pool.name,
                description=app_pool.description,
                author=app_pool.author,
                icon=app_pool.id,
                published=app_pool.published,
                links=app_pool.links,
                first_questions=app_pool.first_questions,
                history_len=app_pool.history_len,
                permission=app_pool.permission,
                flows=app_pool.flows,
                version="1.0",
            )
            for flows in metadata.flows:
                if flows.id == flow_id:
                    flows.debug = debug
            app_loader = AppLoader.remote()
            await app_loader.save.remote(metadata, app_id)  # type: ignore[attr-type]
            ray.kill(app_loader)
            flow_loader = FlowLoader()
            flow = await flow_loader.load(app_id, flow_id)
            if flow is None:
                return False
            flow.debug = debug
            await flow_loader.save(app_id=app_id,flow_id=flow_id,flow=flow)
=======
                _id=result["_id"],  # 使用 alias="_id" 自动映射
                name=result.get("name", ""),
                description=result.get("description", ""),
                created_at=result.get("created_at", None),
                author=result.get("author", ""),
                type=result.get("type", "default"),
                icon=result.get("icon", ""),
                published=result.get("published", False),
                links=[AppLink(**link) for link in result.get("links", [])],
                first_questions=result.get("first_questions", []),
                history_len=result.get("history_len", 3),
                permission=Permission(**result.get("permission", {})),
                flows=[AppFlow(**flow) for flow in result.get("flows", [])],
                hashes=result.get("hashes", {})
            )

>>>>>>> 40effe50
            return True
        except Exception as e:
            LOGGER.error(f'Update flow debug from app pool failed: {e}')
            return False<|MERGE_RESOLUTION|>--- conflicted
+++ resolved
@@ -436,7 +436,6 @@
                 LOGGER.error("Update flow debug from app pool failed")
                 return False
             app_pool = AppPool(
-<<<<<<< HEAD
                     _id=result["_id"],  # 使用 alias="_id" 自动映射
                     name=result.get("name", ""),
                     description=result.get("description", ""),
@@ -476,24 +475,6 @@
                 return False
             flow.debug = debug
             await flow_loader.save(app_id=app_id,flow_id=flow_id,flow=flow)
-=======
-                _id=result["_id"],  # 使用 alias="_id" 自动映射
-                name=result.get("name", ""),
-                description=result.get("description", ""),
-                created_at=result.get("created_at", None),
-                author=result.get("author", ""),
-                type=result.get("type", "default"),
-                icon=result.get("icon", ""),
-                published=result.get("published", False),
-                links=[AppLink(**link) for link in result.get("links", [])],
-                first_questions=result.get("first_questions", []),
-                history_len=result.get("history_len", 3),
-                permission=Permission(**result.get("permission", {})),
-                flows=[AppFlow(**flow) for flow in result.get("flows", [])],
-                hashes=result.get("hashes", {})
-            )
-
->>>>>>> 40effe50
             return True
         except Exception as e:
             LOGGER.error(f'Update flow debug from app pool failed: {e}')
