"""Node管理器"""
from typing import Any, Optional

import ray

from apps.constants import LOGGER
from apps.entities.node import APINode
from apps.entities.pool import CallPool, Node, NodePool
from apps.models.mongo import MongoDB

NODE_TYPE_MAP = {
    "API": APINode,
}

class NodeManager:
    """Node管理器"""

    @staticmethod
    async def get_node_call_id(node_id: str) -> str:
        """获取Node的call_id"""
        node_collection = MongoDB().get_collection("node")
        node = await node_collection.find_one({"_id": node_id}, {"call_id": 1})
        if not node:
            err = f"[NodeManager] Node call_id {node_id} not found."
            raise ValueError(err)
        return node["call_id"]

<<<<<<< HEAD

    @staticmethod
    async def get_node_name(node_id: str) -> str:
        """获取node的名称"""
        node_collection = MongoDB.get_collection("node")
        # 查询 Node 集合获取对应的 name
        node_doc = await node_collection.find_one({"_id": node_id}, {"name": 1})
        if not node_doc:
            LOGGER.error(f"Node {node_id} not found")
            return ""
        return node_doc["name"]


    @staticmethod
    def merge_params_schema(params_schema: dict[str, Any], known_params: dict[str, Any]) -> dict[str, Any]:
        """合并参数Schema"""
        pass


    @staticmethod
    async def get_node_data(node_id: str) -> Optional[Node]:
        """获取Node数据"""
        # 查找Node信息
        node_collection = MongoDB().get_collection("node")
        try:
            node = await node_collection.find_one({"id": node_id})
            node_data = NodePool.model_validate(node)
        except Exception as e:
            err = f"[NodeManager] Get node data error: {e}"
            LOGGER.error(err)
            raise ValueError(err) from e

        call_id = node_data.call_id
        # 查找Node对应的Call信息
        call_collection = MongoDB().get_collection("call")
        try:
            call = await call_collection.find_one({"id": call_id})
            call_data = CallPool.model_validate(call)
        except Exception as e:
            err = f"[NodeManager] Get call data error: {e}"
            LOGGER.error(err)
            raise ValueError(err) from e

        # 查找Call信息
        pool = ray.get_actor("pool")
        call_class = await pool.get_call.remote(call_data.path)
        if not call_class:
            err = f"[NodeManager] Call {call_data.path} not found"
            LOGGER.error(err)
            raise ValueError(err)

        # 找到Call的参数
        result_node = Node(
            _id=node_data.id,
            name=node_data.name,
            description=node_data.description,
            created_at=node_data.created_at,
            service_id=node_data.service_id,
            call_id=node_data.call_id,
            output_schema=call_class.output_schema,
            params_schema=NodeManager.merge_params_schema(call_class.params_schema, node_data.known_params or {}),
        )

        return call_class
=======
    @staticmethod
    async def get_node_name(node_id: str) -> str:
        """获取Node的名称"""
        node_collection = MongoDB().get_collection("node")
        node = await node_collection.find_one({"_id": node_id}, {"name": 1})
        if not node:
            err = f"[NodeManager] Node name_id {node_id} not found."
            raise ValueError(err)
        return node["name"]
>>>>>>> 52ba9c00
<|MERGE_RESOLUTION|>--- conflicted
+++ resolved
@@ -25,72 +25,6 @@
             raise ValueError(err)
         return node["call_id"]
 
-<<<<<<< HEAD
-
-    @staticmethod
-    async def get_node_name(node_id: str) -> str:
-        """获取node的名称"""
-        node_collection = MongoDB.get_collection("node")
-        # 查询 Node 集合获取对应的 name
-        node_doc = await node_collection.find_one({"_id": node_id}, {"name": 1})
-        if not node_doc:
-            LOGGER.error(f"Node {node_id} not found")
-            return ""
-        return node_doc["name"]
-
-
-    @staticmethod
-    def merge_params_schema(params_schema: dict[str, Any], known_params: dict[str, Any]) -> dict[str, Any]:
-        """合并参数Schema"""
-        pass
-
-
-    @staticmethod
-    async def get_node_data(node_id: str) -> Optional[Node]:
-        """获取Node数据"""
-        # 查找Node信息
-        node_collection = MongoDB().get_collection("node")
-        try:
-            node = await node_collection.find_one({"id": node_id})
-            node_data = NodePool.model_validate(node)
-        except Exception as e:
-            err = f"[NodeManager] Get node data error: {e}"
-            LOGGER.error(err)
-            raise ValueError(err) from e
-
-        call_id = node_data.call_id
-        # 查找Node对应的Call信息
-        call_collection = MongoDB().get_collection("call")
-        try:
-            call = await call_collection.find_one({"id": call_id})
-            call_data = CallPool.model_validate(call)
-        except Exception as e:
-            err = f"[NodeManager] Get call data error: {e}"
-            LOGGER.error(err)
-            raise ValueError(err) from e
-
-        # 查找Call信息
-        pool = ray.get_actor("pool")
-        call_class = await pool.get_call.remote(call_data.path)
-        if not call_class:
-            err = f"[NodeManager] Call {call_data.path} not found"
-            LOGGER.error(err)
-            raise ValueError(err)
-
-        # 找到Call的参数
-        result_node = Node(
-            _id=node_data.id,
-            name=node_data.name,
-            description=node_data.description,
-            created_at=node_data.created_at,
-            service_id=node_data.service_id,
-            call_id=node_data.call_id,
-            output_schema=call_class.output_schema,
-            params_schema=NodeManager.merge_params_schema(call_class.params_schema, node_data.known_params or {}),
-        )
-
-        return call_class
-=======
     @staticmethod
     async def get_node_name(node_id: str) -> str:
         """获取Node的名称"""
@@ -99,5 +33,4 @@
         if not node:
             err = f"[NodeManager] Node name_id {node_id} not found."
             raise ValueError(err)
-        return node["name"]
->>>>>>> 52ba9c00
+        return node["name"]