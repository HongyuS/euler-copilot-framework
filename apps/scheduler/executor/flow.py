"""Flow执行Executor

Copyright (c) Huawei Technologies Co., Ltd. 2023-2024. All rights reserved.
"""
import traceback
from typing import Optional

from apps.constants import LOGGER, MAX_SCHEDULER_HISTORY_SIZE
from apps.entities.enum_var import StepStatus
from apps.entities.flow import Step
<<<<<<< HEAD
from apps.entities.app import (
=======
from apps.entities.scheduler import (
>>>>>>> 141d19f9
    SysCallVars,
    SysExecVars,
)
from apps.entities.task import ExecutorState, TaskBlock
from apps.llm.patterns import ExecutorThought
from apps.llm.patterns.executor import ExecutorBackground
from apps.manager import TaskManager
from apps.scheduler.executor.message import (
    push_flow_start,
    push_flow_stop,
    push_step_input,
    push_step_output,
)
from apps.scheduler.pool.pool import Pool
from apps.scheduler.slot.slot import Slot


# 单个流的执行工具
class Executor:
    """用于执行工作流的Executor"""

    name: str = ""
    """Flow名称"""
    description: str = ""
    """Flow描述"""


    async def load_state(self, sysexec_vars: SysExecVars) -> None:
        """从JSON中加载FlowExecutor的状态"""
        # 获取Task
        task = await TaskManager.get_task(sysexec_vars.task_id)
        if not task:
            err = "[Executor] Task error."
            raise ValueError(err)

        # 加载Flow信息
        flow, flow_data = Pool().get_flow(sysexec_vars.app_data.flow_id, sysexec_vars.app_data.app_id)
        # Flow不合法，拒绝执行
        if flow is None or flow_data is None:
            err = "Flow不合法！"
            raise ValueError(err)

        # 设置名称和描述
        self.name = str(flow.name)
        self.description = str(flow.description)

        # 保存当前变量（只读）
        self._vars = sysexec_vars
        # 保存Flow数据（只读）
        self._flow_data = flow_data

        # 尝试恢复State
        if task.flow_state:
            self.flow_state = task.flow_state
            # 如果flow_context为空，则从flow_history中恢复
            if not task.flow_context:
                task.flow_context = await TaskManager.get_flow_history_by_task_id(self._vars.task_id)
            task.new_context = []
        else:
            # 创建ExecutorState
            self.flow_state = ExecutorState(
                name=str(flow.name),
                description=str(flow.description),
                status=StepStatus.RUNNING,
                app_id=str(sysexec_vars.app_data.app_id),
                step_id="start",
                thought="",
                slot_data=sysexec_vars.app_data.params,
            )
        # 是否结束运行
        self._stop = False
        await TaskManager.set_task(self._vars.task_id, task)


    async def _get_last_output(self, task: TaskBlock) -> Optional[CallResult]:
        """获取上一步的输出"""
        if not task.flow_context:
            return None
        return CallResult(**task.flow_context[self.flow_state.step_id].output_data)


    async def _run_step(self, step_data: Step) -> CallResult:  # noqa: PLR0915
        """运行单个步骤"""
        # 获取Task
        task = await TaskManager.get_task(self._vars.task_id)
        if not task:
            err = "[Executor] Task error."
            raise ValueError(err)

        # 更新State
        self.flow_state.step_id = step_data.name
        self.flow_state.status = StepStatus.RUNNING

        # Call类型为none，直接错误
        call_type = step_data.call_type
        if call_type == "none":
            self.flow_state.status = StepStatus.ERROR
            return CallResult(
                message="",
                output={},
                output_schema={},
                extra=None,
            )

        # 从Pool中获取对应的Call
        call_data, call_cls = Pool().get_call(call_type, self.flow_state.app_id)
        if call_data is None or call_cls is None:
            err = f"[FlowExecutor] 尝试执行工具{call_type}时发生错误：找不到该工具。\n{traceback.format_exc()}"
            LOGGER.error(err)
            self.flow_state.status = StepStatus.ERROR
            return CallResult(
                message=err,
                output={},
                output_schema={},
                extra=None,
            )

        # 准备history
        history = list(task.flow_context.values())
        length = min(MAX_SCHEDULER_HISTORY_SIZE, len(history))
        history = history[-length:]

        # 准备SysCallVars
        sys_vars = SysCallVars(
            question=self._vars.question,
            task_id=self._vars.task_id,
            session_id=self._vars.session_id,
            extra={
                "app_id": self.flow_state.app_id,
                "flow_id": self.flow_state.name,
            },
            history=history,
            background=self.flow_state.thought,
        )

        # 初始化Call
        try:
            # 拿到开发者定义的参数
            params = step_data.params
            # 初始化Call
            call_obj = call_cls(sys_vars, **params)
        except Exception as e:
            err = f"[FlowExecutor] 初始化工具{call_type}时发生错误：{e!s}\n{traceback.format_exc()}"
            LOGGER.error(err)
            self.flow_state.status = StepStatus.ERROR
            return CallResult(
                message=err,
                output={},
                output_schema={},
                extra=None,
            )

        # 如果call_obj里面有slot_schema，初始化Slot处理器
        if hasattr(call_obj, "slot_schema") and call_obj.slot_schema:
            slot_processor = Slot(call_obj.slot_schema)
        else:
            # 没有schema，不进行处理
            slot_processor = None

        if slot_processor is not None:
            # 处理参数
            remaining_schema, slot_data = await slot_processor.process(
                self.flow_state.slot_data,
                self._vars.app_data.params,
                {
                    "task_id": self._vars.task_id,
                    "question": self._vars.question,
                    "thought": self.flow_state.thought,
                    "previous_output": await self._get_last_output(task),
                },
            )
            # 保存Schema至State
            self.flow_state.remaining_schema = remaining_schema
            self.flow_state.slot_data.update(slot_data)
            # 如果还有未填充的部分，则终止执行
            if remaining_schema:
                self._stop = True
                self.flow_state.status = StepStatus.RUNNING
                # 推送空输入
                await push_step_input(self._vars.task_id, self._vars.queue, self.flow_state, self._flow_data)
                # 推送空输出
                self.flow_state.status = StepStatus.PARAM
                result = CallResult(
                    message="当前工具参数不完整！",
                    output={},
                    output_schema={},
                    extra=None,
                )
                await push_step_output(self._vars.task_id, self._vars.queue, self.flow_state, self._flow_data, result)
                return result

        # 推送步骤输入
        await push_step_input(self._vars.task_id, self._vars.queue, self.flow_state, self._flow_data)

        # 执行Call
        try:
            result: CallResult = await call_obj.call(self.flow_state.slot_data)
        except Exception as e:
            err = f"[FlowExecutor] 执行工具{call_type}时发生错误：{e!s}\n{traceback.format_exc()}"
            LOGGER.error(err)
            self.flow_state.status = StepStatus.ERROR
            # 推送空输出
            result = CallResult(
                message=err,
                output={},
                output_schema={},
                extra=None,
            )
            await push_step_output(self._vars.task_id, self._vars.queue, self.flow_state, self._flow_data, result)
            return result

        # 更新背景
        await self._update_thought(call_obj.name, call_obj.description, result)
        # 推送消息、保存结果
        self.flow_state.status = StepStatus.SUCCESS
        await push_step_output(self._vars.task_id, self._vars.queue, self.flow_state, self._flow_data, result)
        return result


    async def _handle_next_step(self, result: CallResult) -> None:
        """处理下一步"""
        if self._next_step is None:
            return

        # 处理分支（cloice工具）
        if self._flow_data.steps[self._next_step].call_type == "cloice" and result.extra is not None:
            self._next_step = result.extra.get("next_step")
            return

        # 处理下一步
        self._next_step = self._flow_data.steps[self._next_step].next


    async def _update_thought(self, call_name: str, call_description: str, call_result: CallResult) -> None:
        """执行步骤后，更新FlowExecutor的思考内容"""
        # 组装工具信息
        tool_info = {
            "name": call_name,
            "description": call_description,
            "output": call_result.output,
        }
        # 更新背景
        self.flow_state.thought = await ExecutorThought().generate(
            self._vars.task_id,
            last_thought=self.flow_state.thought,
            user_question=self._vars.question,
            tool_info=tool_info,
        )


    async def run(self) -> None:
        """运行流，返回各步骤结果，直到无法继续执行

        数据通过向Queue发送消息的方式传输
        """
        # 推送Flow开始
        await push_flow_start(self._vars.task_id, self._vars.queue, self.flow_state, self._vars.question)

        # 更新背景
        self.flow_state.thought = await ExecutorBackground().generate(self._vars.task_id, background=self._vars.background)

        while not self._stop:
            # 当前步骤不存在
            if self.flow_state.step_id not in self._flow_data.steps:
                break

            if self.flow_state.status == StepStatus.ERROR:
                # 当前步骤为错误处理步骤
                step = self._flow_data.on_error
            else:
                step = self._flow_data.steps[self.flow_state.step_id]

            # 当前步骤空白
            if not step:
                break

            # 判断当前是否为最后一步
            if step.name == "end":
                self._stop = True
            if not step.next or step.next == "end":
                self._stop = True

            # 运行步骤
            result = await self._run_step(step)

            # 如果停止，则结束执行
            if self._stop:
                break

            # 处理下一步
            await self._handle_next_step(result)

        # Flow停止运行，推送消息
        await push_flow_stop(self._vars.task_id, self._vars.queue, self.flow_state, self._flow_data, self._vars.question)<|MERGE_RESOLUTION|>--- conflicted
+++ resolved
@@ -8,11 +8,7 @@
 from apps.constants import LOGGER, MAX_SCHEDULER_HISTORY_SIZE
 from apps.entities.enum_var import StepStatus
 from apps.entities.flow import Step
-<<<<<<< HEAD
-from apps.entities.app import (
-=======
 from apps.entities.scheduler import (
->>>>>>> 141d19f9
     SysCallVars,
     SysExecVars,
 )
