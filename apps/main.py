"""
主程序

Copyright (c) Huawei Technologies Co., Ltd. 2023-2025. All rights reserved.
"""

from __future__ import annotations

import asyncio
import logging

import uvicorn
from fastapi import FastAPI
from fastapi.middleware.cors import CORSMiddleware
from rich.console import Console
from rich.logging import RichHandler

from apps.common.config import Config
from apps.common.wordscheck import WordsCheck
from apps.dependency.session import VerifySessionMiddleware
from apps.llm.token import TokenCalculator
from apps.models.lance import LanceDB
from apps.routers import (
    api_key,
    appcenter,
    auth,
    blacklist,
    chat,
    client,
    comment,
    conversation,
    document,
    flow,
    health,
    knowledge,
    record,
    service,
    user,
)
from apps.scheduler.pool.pool import Pool

# 定义FastAPI app
app = FastAPI(redoc_url=None)
# 定义FastAPI全局中间件
app.add_middleware(
    CORSMiddleware,
<<<<<<< HEAD
    allow_origins=[config["DOMAIN"]],
=======
    allow_origins=[Config().get_config().fastapi.domain],
>>>>>>> d7ff1508
    allow_credentials=True,
    allow_methods=["*"],
    allow_headers=["*"],
)
app.add_middleware(VerifySessionMiddleware)
# 关联API路由
app.include_router(conversation.router)
app.include_router(auth.router)
app.include_router(api_key.router)
app.include_router(appcenter.router)
app.include_router(service.router)
app.include_router(comment.router)
app.include_router(record.router)
app.include_router(health.router)
app.include_router(chat.router)
app.include_router(client.router)
app.include_router(blacklist.router)
app.include_router(document.router)
app.include_router(knowledge.router)
app.include_router(flow.router)
app.include_router(user.router)

# logger配置
LOGGER_FORMAT = "%(funcName)s() - %(message)s"
DATE_FORMAT = "%y-%b-%d %H:%M:%S"
logging.basicConfig(
    level=logging.INFO,
    format=LOGGER_FORMAT,
    datefmt=DATE_FORMAT,
    handlers=[RichHandler(rich_tracebacks=True, console=Console(
        color_system="256",
        width=160,
    ))],
)


async def init_resources() -> None:
    """初始化必要资源"""
    WordsCheck()
    await LanceDB().init()
    await Pool().init()
    TokenCalculator()

# 运行
if __name__ == "__main__":
    # 初始化必要资源
    asyncio.run(init_resources())

    # 启动FastAPI
    uvicorn.run(app, host="0.0.0.0", port=8002, log_level="info", log_config=None)<|MERGE_RESOLUTION|>--- conflicted
+++ resolved
@@ -44,11 +44,7 @@
 # 定义FastAPI全局中间件
 app.add_middleware(
     CORSMiddleware,
-<<<<<<< HEAD
-    allow_origins=[config["DOMAIN"]],
-=======
     allow_origins=[Config().get_config().fastapi.domain],
->>>>>>> d7ff1508
     allow_credentials=True,
     allow_methods=["*"],
     allow_headers=["*"],
