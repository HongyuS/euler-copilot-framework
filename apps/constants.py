"""
常量数据

Copyright (c) Huawei Technologies Co., Ltd. 2023-2025. All rights reserved.
"""

# 新对话默认标题
NEW_CHAT = "新对话"
# 滑动窗口限流 默认窗口期
SLIDE_WINDOW_TIME = 60
# OIDC 访问Token 过期时间（分钟）
OIDC_ACCESS_TOKEN_EXPIRE_TIME = 30
# OIDC 刷新Token 过期时间（分钟）
OIDC_REFRESH_TOKEN_EXPIRE_TIME = 180
# 滑动窗口限流 最大请求数
SLIDE_WINDOW_QUESTION_COUNT = 10
<<<<<<< HEAD
MAX_SCHEDULER_HISTORY_SIZE = 3

LOGGER = logging.getLogger("gunicorn.error")

=======
# API Call 最大返回值长度（字符）
MAX_API_RESPONSE_LENGTH = 8192
# Executor最大步骤历史数
STEP_HISTORY_SIZE = 3

>>>>>>> d7ff1508
REASONING_BEGIN_TOKEN = [
    "<think>",
]
REASONING_END_TOKEN = [
    "</think>",
]<|MERGE_RESOLUTION|>--- conflicted
+++ resolved
@@ -14,18 +14,11 @@
 OIDC_REFRESH_TOKEN_EXPIRE_TIME = 180
 # 滑动窗口限流 最大请求数
 SLIDE_WINDOW_QUESTION_COUNT = 10
-<<<<<<< HEAD
-MAX_SCHEDULER_HISTORY_SIZE = 3
-
-LOGGER = logging.getLogger("gunicorn.error")
-
-=======
 # API Call 最大返回值长度（字符）
 MAX_API_RESPONSE_LENGTH = 8192
 # Executor最大步骤历史数
 STEP_HISTORY_SIZE = 3
 
->>>>>>> d7ff1508
 REASONING_BEGIN_TOKEN = [
     "<think>",
 ]
