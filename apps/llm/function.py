<<<<<<< HEAD
"""FunctionCall的大模型调用
=======
"""
用于FunctionCall的大模型
>>>>>>> d7ff1508

Copyright (c) Huawei Technologies Co., Ltd. 2023-2025. All rights reserved.
"""

import json
<<<<<<< HEAD
from typing import Any, Union
import re
import ollama
import openai
import sglang
=======
from typing import Any

>>>>>>> d7ff1508
from asyncer import asyncify

from apps.common.config import Config
from apps.constants import REASONING_BEGIN_TOKEN, REASONING_END_TOKEN
from apps.scheduler.json_schema import build_regex_from_schema


class FunctionLLM:
    """用于FunctionCall的模型"""

    _client: Any

    def __init__(self) -> None:
        """
        初始化用于FunctionCall的模型

        目前支持：
        - sglang
        - vllm
        - ollama
        """
<<<<<<< HEAD
        if config["SCHEDULER_BACKEND"] == "sglang":
            if not config["SCHEDULER_API_KEY"]:
                self._client = sglang.RuntimeEndpoint(config["SCHEDULER_URL"])
            else:
                self._client = sglang.RuntimeEndpoint(config["SCHEDULER_URL"], api_key=config["SCHEDULER_API_KEY"])
            self._client.chat_template = get_chat_template("chatml")
            sglang.set_default_backend(self._client)
        if config["SCHEDULER_BACKEND"] == "vllm" or config["SCHEDULER_BACKEND"] == "openai":
            if not config["SCHEDULER_API_KEY"]:
                self._client = openai.AsyncOpenAI(base_url=config["SCHEDULER_URL"])
            else:
                self._client = openai.AsyncOpenAI(
                    base_url=config["SCHEDULER_URL"],
                    api_key=config["SCHEDULER_API_KEY"],
                )
        if config["SCHEDULER_BACKEND"] == "ollama":
            if not config["SCHEDULER_API_KEY"]:
                self._client = ollama.AsyncClient(host=config["SCHEDULER_URL"])
            else:
                self._client = ollama.AsyncClient(
                    host=config["SCHEDULER_URL"],
                    headers={
                        "Authorization": f"Bearer {config['SCHEDULER_API_KEY']}",
=======
        if Config().get_config().function_call.backend == "sglang":
            import sglang
            from sglang.lang.chat_template import get_chat_template

            if not Config().get_config().function_call.api_key:
                self._client = sglang.RuntimeEndpoint(Config().get_config().function_call.endpoint)
            else:
                self._client = sglang.RuntimeEndpoint(
                    Config().get_config().function_call.endpoint, api_key=Config().get_config().function_call.api_key,
                )
            self._client.chat_template = get_chat_template("chatml")

        if (
            Config().get_config().function_call.backend == "vllm"
            or Config().get_config().function_call.backend == "openai"
        ):
            import openai

            if not Config().get_config().function_call.api_key:
                self._client = openai.AsyncOpenAI(base_url=Config().get_config().function_call.endpoint + "/v1")
            else:
                self._client = openai.AsyncOpenAI(
                    base_url=Config().get_config().function_call.endpoint + "/v1",
                    api_key=Config().get_config().function_call.api_key,
                )

        if Config().get_config().function_call.backend == "ollama":
            import ollama

            if not Config().get_config().function_call.api_key:
                self._client = ollama.AsyncClient(host=Config().get_config().function_call.endpoint)
            else:
                self._client = ollama.AsyncClient(
                    host=Config().get_config().function_call.endpoint,
                    headers={
                        "Authorization": f"Bearer {Config().get_config().function_call.api_key}",
>>>>>>> d7ff1508
                    },
                )

    @staticmethod
    def _sglang_func(
        s, messages: list[dict[str, Any]], schema: dict[str, Any], max_tokens: int, temperature: float,  # noqa: ANN001
    ) -> None:
        """
        构建sglang需要的执行函数

        :param s: sglang context
        :param messages: 历史消息
        :param schema: 输出JSON Schema
        :param max_tokens: 最大Token长度
        :param temperature: 大模型温度
        """
        for msg in messages:
            if msg["role"] == "user":
                s += s.user(msg["content"])
            elif msg["role"] == "assistant":
                s += s.assistant(msg["content"])
            elif msg["role"] == "system":
                s += s.system(msg["content"])
            else:
                err_msg = f"Unknown message role: {msg['role']}"
                raise ValueError(err_msg)

        # 如果Schema为空，认为是直接问答，不加输出限制
        if not schema:
            s += s.assistant(s.gen(name="output", max_tokens=max_tokens, temperature=temperature))
        else:
<<<<<<< HEAD
            s += sglang.assistant(sglang.gen(name="output", regex=build_regex_from_schema(json.dumps(schema)),
                                  max_tokens=max_tokens, temperature=temperature))

    async def _call_vllm(
            self, messages: list[dict[str, Any]],
            schema: dict[str, Any],
            max_tokens: int, temperature: float) -> str:
        """调用vllm模型生成JSON
=======
            s += s.assistant(
                s.gen(
                    name="output",
                    regex=build_regex_from_schema(json.dumps(schema)),
                    max_tokens=max_tokens,
                    temperature=temperature,
                ),
            )

    async def _call_vllm(
        self, messages: list[dict[str, Any]], schema: dict[str, Any], max_tokens: int, temperature: float,
    ) -> str:
        """
        调用vllm模型生成JSON
>>>>>>> d7ff1508

        :param messages: 历史消息列表
        :param schema: 输出JSON Schema
        :param max_tokens: 最大Token长度
        :param temperature: 大模型温度
        :return: 生成的JSON
        """
        model = Config().get_config().function_call.model
        if not model:
            err_msg = "未设置FuntionCall所用模型！"
            raise ValueError(err_msg)

        param = {
            "model": model,
            "messages": messages,
            "max_tokens": max_tokens,
            "temperature": temperature,
            "stream": True,
        }

        # 如果Schema不为空，认为是FunctionCall，需要指定输出格式
        if schema:
            param["extra_body"] = {"guided_json": schema}

<<<<<<< HEAD
        chat = await self._client.chat.completions.create(**param)  # type: ignore[]
=======
        chat = await self._client.chat.completions.create(**param)
>>>>>>> d7ff1508

        reasoning = False
        result = ""
        async for chunk in chat:
            chunk_str = chunk.choices[0].delta.content or ""
            for token in REASONING_BEGIN_TOKEN:
                if token in chunk_str:
                    reasoning = True
                    break

<<<<<<< HEAD
    async def _call_openai(
            self, messages: list[dict[str, Any]],
            schema: dict[str, Any],
            max_tokens: int, temperature: float) -> str:
        """调用openai模型生成JSON

        :param messages: 历史消息列表
        :param schema: 输出JSON Schema
        :param max_tokens: 最大Token长度
        :param temperature: 大模型温度
        :return: 生成的JSON
        """
        model = config["SCHEDULER_MODEL"]
        if not model:
            err_msg = "未设置FuntionCall所用模型！"
            raise ValueError(err_msg)

        param = {
            "model": model,
            "messages": messages,
            "max_tokens": max_tokens,
            "temperature": temperature,
        }

=======
            for token in REASONING_END_TOKEN:
                if token in chunk_str:
                    reasoning = False
                    chunk_str = ""
                    break

            if not reasoning:
                result += chunk_str
        return result.strip().strip(" ").strip("\n")

    async def _call_openai(
        self, messages: list[dict[str, Any]], schema: dict[str, Any], max_tokens: int, temperature: float,
    ) -> str:
        """
        调用openai模型生成JSON

        :param messages: 历史消息列表
        :param schema: 输出JSON Schema
        :param max_tokens: 最大Token长度
        :param temperature: 大模型温度
        :return: 生成的JSON
        """
        model = Config().get_config().function_call.model
        if not model:
            err_msg = "未设置FuntionCall所用模型！"
            raise ValueError(err_msg)

        param = {
            "model": model,
            "messages": messages,
            "max_tokens": max_tokens,
            "temperature": temperature,
        }

>>>>>>> d7ff1508
        if schema:
            tool_data = {
                "type": "function",
                "function": {
                    "name": "output",
                    "description": "Call the function to get the output",
                    "parameters": schema,
                },
            }
            param["tools"] = [tool_data]
            param["tool_choice"] = "required"

<<<<<<< HEAD
        response = await self._client.chat.completions.create(**param)  # type: ignore[]
=======
        response = await self._client.chat.completions.create(**param)
>>>>>>> d7ff1508
        try:
            ans = response.choices[0].message.tool_calls[0].function.arguments or ""
        except IndexError:
            ans = ""
        return ans

    async def _call_ollama(
<<<<<<< HEAD
            self, messages: list[dict[str, Any]],
            schema: dict[str, Any],
            max_tokens: int, temperature: float) -> str:
        """调用ollama模型生成JSON
=======
        self, messages: list[dict[str, Any]], schema: dict[str, Any], max_tokens: int, temperature: float,
    ) -> str:
        """
        调用ollama模型生成JSON
>>>>>>> d7ff1508

        :param messages: 历史消息列表
        :param schema: 输出JSON Schema
        :param max_tokens: 最大Token长度
        :param temperature: 大模型温度
        :return: 生成的对话回复
        """
        param = {
            "model": Config().get_config().function_call.model,
            "messages": messages,
            "options": {
                "temperature": temperature,
                "num_ctx": max_tokens,
                "num_predict": max_tokens,
            },
        }
        # 如果Schema不为空，认为是FunctionCall，需要指定输出格式
        if schema:
            param["format"] = schema

        response = await self._client.chat(**param)
        return response.message.content or ""

<<<<<<< HEAD
=======
    async def _call_sglang(
        self, messages: list[dict[str, Any]], schema: dict[str, Any], max_tokens: int, temperature: float,
    ) -> str:
        """
        调用sglang模型生成JSON

        :param messages: 历史消息
        :param schema: 输出JSON Schema
        :param max_tokens: 最大Token长度
        :param temperature: 大模型温度
        :return: 生成的JSON
        """
        # 构造sglang执行函数
        import sglang

        sglang.set_default_backend(self._client)

        sglang_func = sglang.function(self._sglang_func)
        state = await asyncify(sglang_func.run)(messages, schema, max_tokens, temperature)  # type: ignore[arg-type]
        return state["output"]

>>>>>>> d7ff1508
    async def call(self, **kwargs) -> str:  # noqa: ANN003
        """
        调用FunctionCall小模型

        暂不开放流式输出
        """
        if Config().get_config().function_call.backend == "vllm":
            json_str = await self._call_vllm(**kwargs)

        elif Config().get_config().function_call.backend == "sglang":
            json_str = await self._call_sglang(**kwargs)

        elif Config().get_config().function_call.backend == "ollama":
            json_str = await self._call_ollama(**kwargs)

        elif Config().get_config().function_call.backend == "openai":
            json_str = await self._call_openai(**kwargs)

        else:
            err = "未知的Function模型后端"
            raise ValueError(err)
        json_str = re.sub(r'<think>.*?</think>', '', json_str, flags=re.DOTALL)
        st=json_str.find('{')
        en=json_str.rfind('}')
        json_str=json_str[st:en+1]
        if st==-1 or en==-1:
            err = "json生成失败"
            raise ValueError(err)
        return json_str.strip()<|MERGE_RESOLUTION|>--- conflicted
+++ resolved
@@ -1,24 +1,12 @@
-<<<<<<< HEAD
-"""FunctionCall的大模型调用
-=======
 """
 用于FunctionCall的大模型
->>>>>>> d7ff1508
 
 Copyright (c) Huawei Technologies Co., Ltd. 2023-2025. All rights reserved.
 """
 
 import json
-<<<<<<< HEAD
-from typing import Any, Union
-import re
-import ollama
-import openai
-import sglang
-=======
 from typing import Any
 
->>>>>>> d7ff1508
 from asyncer import asyncify
 
 from apps.common.config import Config
@@ -40,31 +28,6 @@
         - vllm
         - ollama
         """
-<<<<<<< HEAD
-        if config["SCHEDULER_BACKEND"] == "sglang":
-            if not config["SCHEDULER_API_KEY"]:
-                self._client = sglang.RuntimeEndpoint(config["SCHEDULER_URL"])
-            else:
-                self._client = sglang.RuntimeEndpoint(config["SCHEDULER_URL"], api_key=config["SCHEDULER_API_KEY"])
-            self._client.chat_template = get_chat_template("chatml")
-            sglang.set_default_backend(self._client)
-        if config["SCHEDULER_BACKEND"] == "vllm" or config["SCHEDULER_BACKEND"] == "openai":
-            if not config["SCHEDULER_API_KEY"]:
-                self._client = openai.AsyncOpenAI(base_url=config["SCHEDULER_URL"])
-            else:
-                self._client = openai.AsyncOpenAI(
-                    base_url=config["SCHEDULER_URL"],
-                    api_key=config["SCHEDULER_API_KEY"],
-                )
-        if config["SCHEDULER_BACKEND"] == "ollama":
-            if not config["SCHEDULER_API_KEY"]:
-                self._client = ollama.AsyncClient(host=config["SCHEDULER_URL"])
-            else:
-                self._client = ollama.AsyncClient(
-                    host=config["SCHEDULER_URL"],
-                    headers={
-                        "Authorization": f"Bearer {config['SCHEDULER_API_KEY']}",
-=======
         if Config().get_config().function_call.backend == "sglang":
             import sglang
             from sglang.lang.chat_template import get_chat_template
@@ -101,7 +64,6 @@
                     host=Config().get_config().function_call.endpoint,
                     headers={
                         "Authorization": f"Bearer {Config().get_config().function_call.api_key}",
->>>>>>> d7ff1508
                     },
                 )
 
@@ -133,16 +95,6 @@
         if not schema:
             s += s.assistant(s.gen(name="output", max_tokens=max_tokens, temperature=temperature))
         else:
-<<<<<<< HEAD
-            s += sglang.assistant(sglang.gen(name="output", regex=build_regex_from_schema(json.dumps(schema)),
-                                  max_tokens=max_tokens, temperature=temperature))
-
-    async def _call_vllm(
-            self, messages: list[dict[str, Any]],
-            schema: dict[str, Any],
-            max_tokens: int, temperature: float) -> str:
-        """调用vllm模型生成JSON
-=======
             s += s.assistant(
                 s.gen(
                     name="output",
@@ -157,7 +109,6 @@
     ) -> str:
         """
         调用vllm模型生成JSON
->>>>>>> d7ff1508
 
         :param messages: 历史消息列表
         :param schema: 输出JSON Schema
@@ -182,11 +133,7 @@
         if schema:
             param["extra_body"] = {"guided_json": schema}
 
-<<<<<<< HEAD
-        chat = await self._client.chat.completions.create(**param)  # type: ignore[]
-=======
         chat = await self._client.chat.completions.create(**param)
->>>>>>> d7ff1508
 
         reasoning = False
         result = ""
@@ -197,12 +144,21 @@
                     reasoning = True
                     break
 
-<<<<<<< HEAD
+            for token in REASONING_END_TOKEN:
+                if token in chunk_str:
+                    reasoning = False
+                    chunk_str = ""
+                    break
+
+            if not reasoning:
+                result += chunk_str
+        return result.strip().strip(" ").strip("\n")
+
     async def _call_openai(
-            self, messages: list[dict[str, Any]],
-            schema: dict[str, Any],
-            max_tokens: int, temperature: float) -> str:
-        """调用openai模型生成JSON
+        self, messages: list[dict[str, Any]], schema: dict[str, Any], max_tokens: int, temperature: float,
+    ) -> str:
+        """
+        调用openai模型生成JSON
 
         :param messages: 历史消息列表
         :param schema: 输出JSON Schema
@@ -210,7 +166,7 @@
         :param temperature: 大模型温度
         :return: 生成的JSON
         """
-        model = config["SCHEDULER_MODEL"]
+        model = Config().get_config().function_call.model
         if not model:
             err_msg = "未设置FuntionCall所用模型！"
             raise ValueError(err_msg)
@@ -222,42 +178,6 @@
             "temperature": temperature,
         }
 
-=======
-            for token in REASONING_END_TOKEN:
-                if token in chunk_str:
-                    reasoning = False
-                    chunk_str = ""
-                    break
-
-            if not reasoning:
-                result += chunk_str
-        return result.strip().strip(" ").strip("\n")
-
-    async def _call_openai(
-        self, messages: list[dict[str, Any]], schema: dict[str, Any], max_tokens: int, temperature: float,
-    ) -> str:
-        """
-        调用openai模型生成JSON
-
-        :param messages: 历史消息列表
-        :param schema: 输出JSON Schema
-        :param max_tokens: 最大Token长度
-        :param temperature: 大模型温度
-        :return: 生成的JSON
-        """
-        model = Config().get_config().function_call.model
-        if not model:
-            err_msg = "未设置FuntionCall所用模型！"
-            raise ValueError(err_msg)
-
-        param = {
-            "model": model,
-            "messages": messages,
-            "max_tokens": max_tokens,
-            "temperature": temperature,
-        }
-
->>>>>>> d7ff1508
         if schema:
             tool_data = {
                 "type": "function",
@@ -270,11 +190,7 @@
             param["tools"] = [tool_data]
             param["tool_choice"] = "required"
 
-<<<<<<< HEAD
-        response = await self._client.chat.completions.create(**param)  # type: ignore[]
-=======
         response = await self._client.chat.completions.create(**param)
->>>>>>> d7ff1508
         try:
             ans = response.choices[0].message.tool_calls[0].function.arguments or ""
         except IndexError:
@@ -282,17 +198,10 @@
         return ans
 
     async def _call_ollama(
-<<<<<<< HEAD
-            self, messages: list[dict[str, Any]],
-            schema: dict[str, Any],
-            max_tokens: int, temperature: float) -> str:
-        """调用ollama模型生成JSON
-=======
         self, messages: list[dict[str, Any]], schema: dict[str, Any], max_tokens: int, temperature: float,
     ) -> str:
         """
         调用ollama模型生成JSON
->>>>>>> d7ff1508
 
         :param messages: 历史消息列表
         :param schema: 输出JSON Schema
@@ -316,8 +225,6 @@
         response = await self._client.chat(**param)
         return response.message.content or ""
 
-<<<<<<< HEAD
-=======
     async def _call_sglang(
         self, messages: list[dict[str, Any]], schema: dict[str, Any], max_tokens: int, temperature: float,
     ) -> str:
@@ -339,7 +246,6 @@
         state = await asyncify(sglang_func.run)(messages, schema, max_tokens, temperature)  # type: ignore[arg-type]
         return state["output"]
 
->>>>>>> d7ff1508
     async def call(self, **kwargs) -> str:  # noqa: ANN003
         """
         调用FunctionCall小模型
@@ -361,11 +267,5 @@
         else:
             err = "未知的Function模型后端"
             raise ValueError(err)
-        json_str = re.sub(r'<think>.*?</think>', '', json_str, flags=re.DOTALL)
-        st=json_str.find('{')
-        en=json_str.rfind('}')
-        json_str=json_str[st:en+1]
-        if st==-1 or en==-1:
-            err = "json生成失败"
-            raise ValueError(err)
-        return json_str.strip()+
+        return json_str