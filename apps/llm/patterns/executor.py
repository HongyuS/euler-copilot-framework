--- conflicted
+++ resolved
@@ -17,22 +17,6 @@
 class ExecutorThought(CorePattern):
     """通过大模型生成Executor的思考内容"""
 
-<<<<<<< HEAD
-    system_prompt: str = ""
-    """系统提示词"""
-
-    user_prompt: str = r"""
-        你是一个可以使用工具的智能助手。请简明扼要地总结工具的使用过程，提供你的见解，并给出下一步的行动。
-
-        你之前使用了一个名为"{tool_name}"的工具，该工具的功能是"{tool_description}"。\
-        工具生成的输出是：`{tool_output}`（其中"message"是自然语言内容，"output"是结构化数据）。
-
-        你之前的思考是：
-        {last_thought}
-
-        你当前需要解决的问题是：
-        {user_question}
-=======
     user_prompt: str = r"""
         <instructions>
             <instruction>
@@ -61,7 +45,6 @@
             你当前需要解决的问题是：
             {user_question}
         </question>
->>>>>>> d7ff1508
 
         请综合以上信息，再次一步一步地进行思考，并给出见解和行动：
     """
@@ -95,11 +78,7 @@
 
         llm = ReasoningLLM()
         result = ""
-<<<<<<< HEAD
-        async for chunk in ReasoningLLM().call(task_id, messages, streaming=False, temperature=0.7):
-=======
         async for chunk in llm.call(messages, streaming=False, temperature=0.7):
->>>>>>> d7ff1508
             result += chunk
         self.input_tokens = llm.input_tokens
         self.output_tokens = llm.output_tokens
@@ -110,24 +89,6 @@
 class ExecutorSummary(CorePattern):
     """使用大模型进行生成Executor初始背景"""
 
-<<<<<<< HEAD
-    system_prompt: str = r""
-    """系统提示词"""
-
-    user_prompt: str = r"""
-        根据对话上文，结合给定的AI助手思考过程，生成一个完整的背景总结。这个总结将用于后续对话的上下文理解。
-        生成总结的要求如下：
-        1. 突出重要信息点，例如时间、地点、人物、事件等。
-        2. 下面给出的事实条目若与历史记录有关，则可以在生成总结时作为已知信息。
-        3. 确保信息准确性，不得编造信息。
-        4. 总结应少于1000个字。
-
-        思考过程（在<thought>标签中）：
-        {thought}
-
-        关键事实（在<facts>标签中）：
-        {facts}
-=======
     user_prompt: str = r"""
         <instructions>
             根据给定的对话记录和关键事实，生成一个三句话背景总结。这个总结将用于后续对话的上下文理解。
@@ -146,7 +107,6 @@
         <facts>
             {facts}
         </facts>
->>>>>>> d7ff1508
 
         现在，请开始生成背景总结：
     """
@@ -158,29 +118,6 @@
 
     async def generate(self, **kwargs) -> str:  # noqa: ANN003
         """进行初始背景生成"""
-<<<<<<< HEAD
-        background: ExecutorBackgroundEntity = kwargs["background"]
-
-        # 转化字符串
-        messages = []
-        for item in background.conversation:
-            messages += [{"role": item["role"], "content": item["content"]}]
-
-        facts_str = "<facts>\n"
-        for item in background.facts:
-            facts_str += f"- {item}\n"
-        facts_str += "</facts>"
-
-        if not background.thought:
-            background.thought = "<thought>\n这是新的对话，我还没有思考过。\n</thought>"
-        else:
-            background.thought = f"<thought>\n{background.thought}\n</thought>"
-
-        messages += [
-            {"role": "user", "content": self.user_prompt.format(
-                facts=facts_str,
-                thought=background.thought,
-=======
         background: ExecutorBackground = kwargs["background"]
         conversation_str = convert_context_to_prompt(background.conversation)
         facts_str = facts_to_prompt(background.facts)
@@ -190,7 +127,6 @@
             {"role": "user", "content": self.user_prompt.format(
                 facts=facts_str,
                 conversation=conversation_str,
->>>>>>> d7ff1508
             )},
         ]
 
@@ -201,67 +137,4 @@
         self.input_tokens = llm.input_tokens
         self.output_tokens = llm.output_tokens
 
-<<<<<<< HEAD
-        return result
-
-
-class ExecutorResult(CorePattern):
-    """使用大模型生成Executor的最终结果"""
-
-    system_prompt: str = ""
-    """系统提示词"""
-
-    user_prompt: str = r"""
-        你是AI智能助手，请回答用户的问题并满足以下要求：
-        1. 使用中文回答问题，不要使用其他语言。
-        2. 回答应当语气友好、通俗易懂，并包含尽可能完整的信息。
-        3. 回答时应结合思考过程。
-
-        用户的问题是：
-        {question}
-
-        思考过程（在<thought>标签中）：
-        <thought>
-        {thought}{output}
-        </thought>
-
-        现在，请根据以上信息进行回答：
-    """
-    """用户提示词"""
-
-    def __init__(self, system_prompt: Optional[str] = None, user_prompt: Optional[str] = None) -> None:
-        """初始化ExecutorResult模式"""
-        super().__init__(system_prompt, user_prompt)
-
-    async def generate(self, task_id: str, **kwargs) -> AsyncGenerator[str, None]:  # noqa: ANN003
-        """进行ExecutorResult生成"""
-        question: str = kwargs["question"]
-        thought: str = kwargs["thought"]
-        final_output: dict[str, Any] = kwargs.get("final_output", {})
-
-        # 如果final_output不为空，则将final_output转换为字符串
-        if final_output:
-            final_output_str = dedent(f"""
-                工具提供了{final_output['type']}类型数据：`{final_output['data']}`。\
-                这些数据已经使用恰当的办法向用户进行了展示，所以无需重复。\
-                若类型为“schema”，说明用户的问题缺少回答所需的必要信息。\
-                我需要根据schema的具体内容分析缺失哪些信息，并提示用户补充。
-            """)
-        else:
-            final_output_str = ""
-
-        user_input = self.user_prompt.format(
-            question=question,
-            thought=thought,
-            output=final_output_str,
-        )
-        messages = [
-            {"role": "system", "content": ""},
-            {"role": "user", "content": user_input},
-        ]
-
-        async for chunk in ReasoningLLM().call(task_id, messages, streaming=True, temperature=0.7):
-            yield chunk
-=======
-        return result.strip().strip("\n")
->>>>>>> d7ff1508
+        return result.strip().strip("\n")