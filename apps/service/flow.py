"""
flow拓扑相关函数

Copyright (c) Huawei Technologies Co., Ltd. 2023-2025. All rights reserved.
"""

import collections
import logging
from typing import Any

from apps.entities.enum_var import NodeType
from apps.entities.flow_topology import EdgeItem, FlowItem, NodeItem
from apps.exceptions import FlowBranchValidationError, FlowEdgeValidationError, FlowNodeValidationError

logger = logging.getLogger(__name__)


class FlowService:
    """flow拓扑相关函数"""

    @staticmethod
    def _validate_branch_id(
        node_name: str, branch_id: str, node_branches: set, branch_illegal_chars: str = ".",
    ) -> None:
        """验证分支ID的合法性；当分支ID重复或包含非法字符时抛出异常"""
        if branch_id in node_branches:
            err = f"[FlowService] 节点{node_name}的分支{branch_id}重复"
            logger.error(err)
            raise FlowBranchValidationError(err)

        for illegal_char in branch_illegal_chars:
            if illegal_char in branch_id:
                err = f"[FlowService] 节点{node_name}的分支{branch_id}名称中含有非法字符"
                logger.error(err)
                raise FlowBranchValidationError(err)

    @staticmethod
    async def remove_excess_structure_from_flow(flow_item: FlowItem) -> FlowItem:
        """移除流程图中的多余结构"""
        node_branch_map = {}
        branch_illegal_chars = "."
        for node in flow_item.nodes:
            from apps.scheduler.pool.pool import Pool
            from pydantic import BaseModel
<<<<<<< HEAD
            if node.node_id != 'start' and node.node_id != 'end' and node.node_id != 'Empty':
                try:
                    call_class: type[BaseModel] = await Pool().get_call(node.call_id)
                    if not call_class:
                        node.node_id = 'Empty'
                except Exception as e:
                    node.node_id = 'Empty'
                    logger.error(f"[FlowService] 获取步骤的call_id失败{node.call_id}由于：{e}")
=======
            try:
                call_class: type[BaseModel] = await Pool().get_call(node.call_id)
            except Exception as e:
                logger.error(f"[FlowService] 获取步骤的call_id失败{node.call_id}")
                raise Exception(e)
            if not call_class:
                node.node = 'Empty'
>>>>>>> 71bc970e
            node_branch_map[node.step_id] = set()
            if node.call_id == NodeType.CHOICE.value:
                node.parameters = node.parameters["input_parameters"]
                if "choices" not in node.parameters:
                    node.parameters["choices"] = []
                for choice in node.parameters["choices"]:
                    if choice["branchId"] in node_branch_map[node.step_id]:
                        err = f"[FlowService] 节点{node.name}的分支{choice['branchId']}重复"
                        logger.error(err)
                        raise Exception(err)
                    for illegal_char in branch_illegal_chars:
                        if illegal_char in choice["branchId"]:
                            err = f"[FlowService] 节点{node.name}的分支{choice['branchId']}名称中含有非法字符"
                            logger.error(err)
                            raise Exception(err)
                    node_branch_map[node.step_id].add(choice["branchId"])
            else:
                node_branch_map[node.step_id].add("")
        valid_edges = []
        for edge in flow_item.edges:
            if edge.source_node not in node_branch_map:
                continue
            if edge.target_node not in node_branch_map:
                continue
            if edge.branch_id not in node_branch_map[edge.source_node]:
                continue
            valid_edges.append(edge)
        flow_item.edges = valid_edges
        return flow_item

    @staticmethod
    async def _validate_node_ids(nodes: list[NodeItem]) -> tuple[str, str]:
        """验证节点ID的唯一性并获取起始和终止节点ID，当节点ID重复或起始/终止节点数量不为1时抛出异常"""
        ids = set()
        start_cnt = 0
        end_cnt = 0
        start_id = None
        end_id = None

        for node in nodes:
            if node.step_id in ids:
                err = f"[FlowService] 节点{node.name}的id重复"
                logger.error(err)
                raise FlowNodeValidationError(err)
            ids.add(node.step_id)
            if node.call_id == NodeType.START.value:
                start_cnt += 1
                start_id = node.step_id
            if node.call_id == NodeType.END.value:
                end_cnt += 1
                end_id = node.step_id

        if start_cnt != 1 or end_cnt != 1:
            err = "[FlowService] 起始节点和终止节点数量不为1"
            logger.error(err)
            raise FlowNodeValidationError(err)

        if start_id is None or end_id is None:
            err = "[FlowService] 起始节点或终止节点ID为空"
            logger.error(err)
            raise FlowNodeValidationError(err)

        return start_id, end_id

    @staticmethod
    async def validate_flow_illegal(flow_item: FlowItem) -> tuple[str, str]:
        """验证流程图是否合法；当流程图不合法时抛出异常"""
        # 验证节点ID并获取起始和终止节点
        start_id, end_id = await FlowService._validate_node_ids(flow_item.nodes)

        # 验证边的合法性并获取节点的入度和出度
        in_deg, out_deg = await FlowService._validate_edges(flow_item.edges)

        # 验证起始和终止节点的入度和出度
        await FlowService._validate_node_degrees(start_id, end_id, in_deg, out_deg)

        return start_id, end_id

    @staticmethod
    async def _validate_edges(edges: list[EdgeItem]) -> tuple[dict[str, int], dict[str, int]]:
        """验证边的合法性并计算节点的入度和出度；当边的ID重复、起始终止节点相同或分支重复时抛出异常"""
        ids = set()
        branches = {}
        in_deg = {}
        out_deg = {}

        for e in edges:
            if e.edge_id in ids:
                err = f"[FlowService] 边{e.edge_id}的id重复"
                logger.error(err)
                raise FlowEdgeValidationError(err)
            ids.add(e.edge_id)

            if e.source_node == e.target_node:
                err = f"[FlowService] 边{e.edge_id}的起始节点和终止节点相同"
                logger.error(err)
                raise FlowEdgeValidationError(err)

            if e.source_node not in branches:
                branches[e.source_node] = set()
            if e.branch_id in branches[e.source_node]:
                err = f"[FlowService] 边{e.edge_id}的分支{e.branch_id}重复"
                logger.error(err)
                raise FlowEdgeValidationError(err)
            branches[e.source_node].add(e.branch_id)

            in_deg[e.target_node] = in_deg.get(e.target_node, 0) + 1
            out_deg[e.source_node] = out_deg.get(e.source_node, 0) + 1

        return in_deg, out_deg

    @staticmethod
    async def _validate_node_degrees(
        start_id: str, end_id: str, in_deg: dict[str, int], out_deg: dict[str, int],
    ) -> None:
        """验证起始和终止节点的入度和出度；当起始节点入度不为0或终止节点出度不为0时抛出异常"""
        if start_id in in_deg and in_deg[start_id] != 0:
            err = f"[FlowService] 起始节点{start_id}的入度不为0"
            logger.error(err)
            raise FlowNodeValidationError(err)
        if end_id in out_deg and out_deg[end_id] != 0:
            err = f"[FlowService] 终止节点{end_id}的出度不为0"
            logger.error(err)
            raise FlowNodeValidationError(err)

    @staticmethod
    def _find_start_node_id(nodes: list[NodeItem]) -> str:
        """查找起始节点ID"""
        for node in nodes:
            if node.call_id == NodeType.START.value:
                return node.step_id
        return ""

    @staticmethod
    def _build_adjacency_list(edges: list[EdgeItem]) -> dict[str, list[str]]:
        """构建邻接表"""
        adj_list = {}
        for edge in edges:
            if edge.source_node not in adj_list:
                adj_list[edge.source_node] = []
            adj_list[edge.source_node].append(edge.target_node)
        return adj_list

    @staticmethod
    def _bfs_traverse(start_id: str, adj_list: dict[str, list[str]]) -> set[str]:
        """使用BFS遍历图并返回可达节点集合"""
        visited = set()
        if not start_id:
            return visited

        queue = collections.deque([start_id])
        visited.add(start_id)

        while queue:
            current = queue.popleft()
            if current in adj_list:
                for neighbor in adj_list[current]:
                    if neighbor not in visited:
                        visited.add(neighbor)
                        queue.append(neighbor)
        return visited

    @staticmethod
    async def validate_flow_connectivity(flow_item: FlowItem) -> bool:
        """
        验证流程图的连通性

        检查:
        1. 是否所有节点都能从起始节点到达
        2. 是否能从起始节点到达终止节点
        3. 是否存在非终止节点没有出边
        """
        # 找到起始和终止节点
        start_id = None
        end_id = None
        for node in flow_item.nodes:
            if node.call_id == NodeType.START.value:
                start_id = node.step_id
            if node.call_id == NodeType.END.value:
                end_id = node.step_id

        # 构建邻接表
        adj = {}
        for edge in flow_item.edges:
            if edge.source_node not in adj:
                adj[edge.source_node] = []
            adj[edge.source_node].append(edge.target_node)

        # BFS遍历检查连通性
        vis = {start_id}
        q = [start_id]  # 使用list替代queue.Queue

        while q:  # 使用while q替代while not q.empty()
            cur = q.pop(0)  # 使用pop(0)替代q.get()
            # 检查非终止节点是否有出边
            if cur != end_id and cur not in adj:
                return False

            # 遍历所有出边
            if cur in adj:
                for nxt in adj[cur]:
                    if nxt not in vis:
                        vis.add(nxt)
                        q.append(nxt)  # 使用append替代q.put()

        # 检查是否能到达终止节点
        return end_id in vis<|MERGE_RESOLUTION|>--- conflicted
+++ resolved
@@ -42,7 +42,6 @@
         for node in flow_item.nodes:
             from apps.scheduler.pool.pool import Pool
             from pydantic import BaseModel
-<<<<<<< HEAD
             if node.node_id != 'start' and node.node_id != 'end' and node.node_id != 'Empty':
                 try:
                     call_class: type[BaseModel] = await Pool().get_call(node.call_id)
@@ -51,15 +50,6 @@
                 except Exception as e:
                     node.node_id = 'Empty'
                     logger.error(f"[FlowService] 获取步骤的call_id失败{node.call_id}由于：{e}")
-=======
-            try:
-                call_class: type[BaseModel] = await Pool().get_call(node.call_id)
-            except Exception as e:
-                logger.error(f"[FlowService] 获取步骤的call_id失败{node.call_id}")
-                raise Exception(e)
-            if not call_class:
-                node.node = 'Empty'
->>>>>>> 71bc970e
             node_branch_map[node.step_id] = set()
             if node.call_id == NodeType.CHOICE.value:
                 node.parameters = node.parameters["input_parameters"]
