--- conflicted
+++ resolved
@@ -7,13 +7,6 @@
 from datetime import UTC, datetime, timedelta
 from typing import Any
 
-<<<<<<< HEAD
-from apps.common.config import config
-from apps.common.oidc_provider.authhub import AuthhubOIDCProvider
-from apps.common.oidc_provider.openeuler import OpenEulerOIDCProvider
-from apps.constants import LOGGER
-from apps.models.redis import RedisConnectionPool
-=======
 from apps.common.config import Config
 from apps.common.oidc_provider.authhub import AuthhubOIDCProvider
 from apps.common.oidc_provider.openeuler import OpenEulerOIDCProvider
@@ -21,7 +14,6 @@
 from apps.models.mongo import MongoDB
 
 logger = logging.getLogger(__name__)
->>>>>>> d7ff1508
 
 
 class OIDCProvider:
@@ -29,25 +21,6 @@
 
     def __init__(self) -> None:
         """初始化OIDC Provider"""
-<<<<<<< HEAD
-        if config["OIDC_PROVIDER"] == "openeuler":
-            self.provider = OpenEulerOIDCProvider()
-        elif config["OIDC_PROVIDER"] == "authhub":
-            self.provider = AuthhubOIDCProvider()
-        else:
-            err = f"[OIDC] 未知OIDC提供商: {config['OIDC_PROVIDER']}"
-            LOGGER.error(err)
-            raise NotImplementedError(err)
-
-    @staticmethod
-    async def set_redis_token(user_sub: str, access_token: str, refresh_token: str) -> None:
-        """设置Redis中的OIDC Token"""
-        async with RedisConnectionPool.get_redis_connection().pipeline(transaction=True) as pipe:
-            pipe.set(f"{user_sub}_oidc_access_token", access_token, int(config["OIDC_ACCESS_TOKEN_EXPIRE_TIME"]) * 60)
-            pipe.set(f"{user_sub}_oidc_refresh_token", refresh_token, int(config["OIDC_REFRESH_TOKEN_EXPIRE_TIME"]) * 60)
-            await pipe.execute()
-
-=======
         if Config().get_config().login.provider == "openeuler":
             self.provider = OpenEulerOIDCProvider()
         elif Config().get_config().login.provider == "authhub":
@@ -91,7 +64,6 @@
         except Exception as e:
             logger.exception("[OIDC] 设置MongoDB Token失败")
             raise RuntimeError(str(e)) from e
->>>>>>> d7ff1508
 
     async def get_login_status(self, cookie: dict[str, str]) -> dict[str, Any]:
         """检查登录状态"""
@@ -112,8 +84,6 @@
         """获取OIDC 用户信息"""
         return await self.provider.get_oidc_user(access_token)
 
-<<<<<<< HEAD
-=======
     async def get_redirect_url(self) -> str:
         """获取OIDC 重定向URL"""
         return await self.provider.get_redirect_url()
@@ -122,6 +92,5 @@
         """获取OIDC 访问Token URL"""
         return await self.provider.get_access_token_url()
 
->>>>>>> d7ff1508
 
 oidc_provider = OIDCProvider()